/**
 * App Navigator
 *
 * Main navigation component that handles authentication flow and tab navigation
 */

import React, { useEffect } from 'react';
import { NavigationContainer } from '@react-navigation/native';
import { createNativeStackNavigator } from '@react-navigation/native-stack';
import { Text, View, ActivityIndicator } from 'react-native';
import { CommonActions } from '@react-navigation/native';

import { useAppSelector } from '../store';
import { AuthNavigator } from './AuthNavigator';
import { MainTabNavigator } from './MainTabNavigator';
import { StockDetailScreen } from '../screens/StockDetailScreen';
import { PortfolioDetailScreen } from '../screens/PortfolioDetailScreen';
import { WatchlistDetailScreen } from '../screens/WatchlistDetailScreen';
import { SettingsScreen } from '../screens/SettingsScreen';
import { NotificationsScreen } from '../screens/NotificationsScreen';
import { useTheme } from '../hooks/useTheme';

export type RootStackParamList = {
  Auth: undefined;
  Main: undefined;
  StockDetail: { symbol: string };
  PortfolioDetail: { portfolioId: number };
  WatchlistDetail: { watchlistId: number };
  Settings: undefined;
  Notifications: undefined;
  Home: undefined;
  Profile: undefined;
};

const Stack = createNativeStackNavigator<RootStackParamList>();

// Authentication Guard Component
const AuthGuard: React.FC<{ children: React.ReactNode }> = ({ children }) => {
  const { theme } = useTheme();
  const { isAuthenticated, user, token } = useAppSelector(
    (state) => state.auth
  );

  const isActuallyAuthenticated = isAuthenticated && user && token;

  if (!isActuallyAuthenticated) {
    return (
      <View
        style={{
          flex: 1,
          justifyContent: 'center',
          alignItems: 'center',
          backgroundColor: theme.colors.background,
        }}
      >
        <ActivityIndicator size='large' color={theme.colors.primary} />
        <Text
          style={{
            marginTop: 16,
            color: theme.colors.text,
            fontSize: 16,
          }}
        >
          Checking authentication...
        </Text>
      </View>
    );
  }

  return <>{children}</>;
};

// Placeholder screen components
function HomeScreen() {
  return (
    <View style={{ flex: 1, alignItems: 'center', justifyContent: 'center' }}>
      <Text>AI Stock Analyzer Home</Text>
    </View>
  );
}

function ProfileScreen() {
  return (
    <View style={{ flex: 1, alignItems: 'center', justifyContent: 'center' }}>
      <Text>Profile Screen</Text>
    </View>
  );
}

export function AppNavigator() {
  const { isAuthenticated, user, token } = useAppSelector(
    (state) => state.auth
  );
<<<<<<< HEAD

  // Enhanced authentication check - need both isAuthenticated flag AND valid user/token
  const isFullyAuthenticated = isAuthenticated && user && token;

  console.log('🔐 AppNavigator Authentication Check:');
  console.log('- isAuthenticated (redux):', isAuthenticated);
  console.log('- user exists:', !!user);
  console.log('- token exists:', !!token);
  console.log('- final auth status:', isFullyAuthenticated ? token : null);

  if (!isFullyAuthenticated) {
    console.log('❌ User not authenticated - navigating to WelcomeScreen');
  } else {
    console.log('✅ User authenticated - navigating to Main');
  }
=======
  const navigationRef = React.useRef<any>(null);

  // More robust authentication check
  const isActuallyAuthenticated = isAuthenticated && user && token;

  // Debug authentication state
  useEffect(() => {
    console.log('🔐 AppNavigator Authentication Check:');
    console.log('- isAuthenticated (redux):', isAuthenticated);
    console.log('- user exists:', !!user);
    console.log('- token exists:', !!token);
    console.log('- final auth status:', isActuallyAuthenticated);
  }, [isAuthenticated, user, token, isActuallyAuthenticated]);

  // Handle authentication state changes
  useEffect(() => {
    if (navigationRef.current) {
      if (isActuallyAuthenticated) {
        // User is fully authenticated, navigate to main app
        console.log('✅ User authenticated - navigating to Main');
        navigationRef.current.dispatch(
          CommonActions.reset({
            index: 0,
            routes: [{ name: 'Main' }],
          })
        );
      } else {
        // User is not authenticated, navigate to auth flow (Welcome screen)
        console.log('❌ User not authenticated - navigating to WelcomeScreen');
        navigationRef.current.dispatch(
          CommonActions.reset({
            index: 0,
            routes: [{ name: 'Auth' }],
          })
        );
      }
    }
  }, [isActuallyAuthenticated]);
>>>>>>> b3696fd2

  return (
    <NavigationContainer ref={navigationRef}>
      <Stack.Navigator
        screenOptions={{ headerShown: false }}
<<<<<<< HEAD
        initialRouteName={isFullyAuthenticated ? 'Main' : 'Auth'}
      >
        {!isFullyAuthenticated ? (
          // Auth Stack - when user is not authenticated
          <Stack.Screen name='Auth' component={AuthNavigator} />
        ) : (
          // Main App Stack - when user is authenticated
          <>
            <Stack.Screen name='Main' component={MainTabNavigator} />
            <Stack.Screen
              name='StockDetail'
              component={StockDetailScreen}
              options={{ headerShown: true, title: 'Stock Details' }}
            />
            <Stack.Screen
              name='PortfolioDetail'
              component={PortfolioDetailScreen}
              options={{ headerShown: true, title: 'Portfolio Details' }}
            />
            <Stack.Screen
              name='WatchlistDetail'
              component={WatchlistDetailScreen}
              options={{ headerShown: true, title: 'Watchlist Details' }}
            />
            <Stack.Screen
              name='Settings'
              component={SettingsScreen}
              options={{ headerShown: true, title: 'Settings' }}
            />
            <Stack.Screen
              name='Notifications'
              component={NotificationsScreen}
              options={{ headerShown: true, title: 'Notifications' }}
            />
          </>
        )}
=======
        initialRouteName={isActuallyAuthenticated ? 'Main' : 'Auth'}
      >
        <Stack.Screen name='Auth' component={AuthNavigator} />
        <Stack.Screen name='Main' component={MainTabNavigator} />
        <Stack.Screen
          name='StockDetail'
          component={StockDetailScreen}
          options={{ headerShown: true, title: 'Stock Details' }}
        />
        <Stack.Screen
          name='PortfolioDetail'
          component={PortfolioDetailScreen}
          options={{ headerShown: true, title: 'Portfolio Details' }}
        />
        <Stack.Screen
          name='WatchlistDetail'
          component={WatchlistDetailScreen}
          options={{ headerShown: true, title: 'Watchlist Details' }}
        />
        <Stack.Screen
          name='Settings'
          component={SettingsScreen}
          options={{ headerShown: true, title: 'Settings' }}
        />
        <Stack.Screen
          name='Notifications'
          component={NotificationsScreen}
          options={{ headerShown: true, title: 'Notifications' }}
        />
        <Stack.Screen name='Home' component={HomeScreen} />
        <Stack.Screen name='Profile' component={ProfileScreen} />
>>>>>>> b3696fd2
      </Stack.Navigator>
    </NavigationContainer>
  );
}<|MERGE_RESOLUTION|>--- conflicted
+++ resolved
@@ -91,23 +91,6 @@
   const { isAuthenticated, user, token } = useAppSelector(
     (state) => state.auth
   );
-<<<<<<< HEAD
-
-  // Enhanced authentication check - need both isAuthenticated flag AND valid user/token
-  const isFullyAuthenticated = isAuthenticated && user && token;
-
-  console.log('🔐 AppNavigator Authentication Check:');
-  console.log('- isAuthenticated (redux):', isAuthenticated);
-  console.log('- user exists:', !!user);
-  console.log('- token exists:', !!token);
-  console.log('- final auth status:', isFullyAuthenticated ? token : null);
-
-  if (!isFullyAuthenticated) {
-    console.log('❌ User not authenticated - navigating to WelcomeScreen');
-  } else {
-    console.log('✅ User authenticated - navigating to Main');
-  }
-=======
   const navigationRef = React.useRef<any>(null);
 
   // More robust authentication check
@@ -146,50 +129,11 @@
       }
     }
   }, [isActuallyAuthenticated]);
->>>>>>> b3696fd2
 
   return (
     <NavigationContainer ref={navigationRef}>
       <Stack.Navigator
         screenOptions={{ headerShown: false }}
-<<<<<<< HEAD
-        initialRouteName={isFullyAuthenticated ? 'Main' : 'Auth'}
-      >
-        {!isFullyAuthenticated ? (
-          // Auth Stack - when user is not authenticated
-          <Stack.Screen name='Auth' component={AuthNavigator} />
-        ) : (
-          // Main App Stack - when user is authenticated
-          <>
-            <Stack.Screen name='Main' component={MainTabNavigator} />
-            <Stack.Screen
-              name='StockDetail'
-              component={StockDetailScreen}
-              options={{ headerShown: true, title: 'Stock Details' }}
-            />
-            <Stack.Screen
-              name='PortfolioDetail'
-              component={PortfolioDetailScreen}
-              options={{ headerShown: true, title: 'Portfolio Details' }}
-            />
-            <Stack.Screen
-              name='WatchlistDetail'
-              component={WatchlistDetailScreen}
-              options={{ headerShown: true, title: 'Watchlist Details' }}
-            />
-            <Stack.Screen
-              name='Settings'
-              component={SettingsScreen}
-              options={{ headerShown: true, title: 'Settings' }}
-            />
-            <Stack.Screen
-              name='Notifications'
-              component={NotificationsScreen}
-              options={{ headerShown: true, title: 'Notifications' }}
-            />
-          </>
-        )}
-=======
         initialRouteName={isActuallyAuthenticated ? 'Main' : 'Auth'}
       >
         <Stack.Screen name='Auth' component={AuthNavigator} />
@@ -221,7 +165,6 @@
         />
         <Stack.Screen name='Home' component={HomeScreen} />
         <Stack.Screen name='Profile' component={ProfileScreen} />
->>>>>>> b3696fd2
       </Stack.Navigator>
     </NavigationContainer>
   );
