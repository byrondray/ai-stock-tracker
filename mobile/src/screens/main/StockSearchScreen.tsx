import React, { useState, useCallback } from 'react';
import {
  View,
  Text,
  StyleSheet,
  TextInput,
  TouchableOpacity,
  FlatList,
  Alert,
  ActivityIndicator,
} from 'react-native';
import { useNavigation } from '@react-navigation/native';
import { NativeStackNavigationProp } from '@react-navigation/native-stack';
import { Ionicons } from '@expo/vector-icons';
import _ from 'lodash';
import { useTheme } from '../../hooks/useTheme';
import { useAppSelector } from '../../store';
import {
  useSearchStocksQuery,
  useAddToWatchlistMutation,
  useGetWatchlistQuery,
  type StockSearchResult,
} from '../../store/api/apiSlice';
import { LoadingSpinner, SkeletonCard, SkeletonText } from '../../components/ui';

type RootStackParamList = {
  StockDetail: { symbol: string };
};

type NavigationProp = NativeStackNavigationProp<RootStackParamList>;

const StockSearchScreen: React.FC = () => {
  const { theme } = useTheme();
  const navigation = useNavigation<NavigationProp>();
  const [searchQuery, setSearchQuery] = useState('');

  const {
    data: searchResults,
    isLoading: searchLoading,
    error: searchError,
  } = useSearchStocksQuery(searchQuery, {
    skip: searchQuery.length < 2,
  });

  // Get watchlist data to check if stocks are already added
  const { data: watchlist } = useGetWatchlistQuery();

  const [addToWatchlist, { isLoading: addingToWatchlist }] =
    useAddToWatchlistMutation();

  const debouncedSearch = useCallback(
    _.debounce((query: string) => {
      setSearchQuery(query);
    }, 300),
    []
  );

  const handleSearchInputChange = (text: string) => {
    debouncedSearch(text);
  };

  const handleStockPress = (symbol: string) => {
    navigation.navigate('StockDetail', { symbol });
  };

  const handleAddToWatchlist = async (symbol: string) => {
    try {
      await addToWatchlist({ stock_symbol: symbol }).unwrap();
      Alert.alert('Success', `${symbol} added to watchlist`);
    } catch (error: any) {
      Alert.alert(
        'Error',
        error?.data?.detail || 'Failed to add stock to watchlist'
      );
    }
  };

  // Check if a stock is already in the watchlist
  const isInWatchlist = (symbol: string) => {
    return watchlist?.some((item) => item.stock_symbol === symbol) || false;
  };

  const formatCurrency = (amount: number) => {
    return new Intl.NumberFormat('en-US', {
      style: 'currency',
      currency: 'USD',
    }).format(amount);
  };

  const formatPercentage = (percentage: number) => {
    const sign = percentage >= 0 ? '+' : '';
    return `${sign}${percentage.toFixed(2)}%`;
  };

  const getChangeColor = (change: number) => {
    if (change > 0) return theme.colors.success;
    if (change < 0) return theme.colors.error;
    return theme.colors.textSecondary;
  };

  const renderSearchResult = ({ item }: { item: StockSearchResult }) => {
    const inWatchlist = isInWatchlist(item.symbol);

    return (
      <TouchableOpacity
        style={[
          styles.searchResultItem,
          { backgroundColor: theme.colors.surface },
        ]}
        onPress={() => handleStockPress(item.symbol)}
        activeOpacity={0.7}
      >
        <View style={styles.stockInfo}>
          <Text style={[styles.stockSymbol, { color: theme.colors.text }]}>
            {item.symbol}
          </Text>
          <Text
            style={[styles.stockName, { color: theme.colors.textSecondary }]}
          >
            {item.name}
          </Text>
          <Text
            style={[
              styles.stockExchange,
              { color: theme.colors.textSecondary },
            ]}
          >
            {item.exchange}
          </Text>
        </View>
        <TouchableOpacity
          style={[
            styles.addButton,
            {
              backgroundColor: inWatchlist
                ? theme.colors.success
                : theme.colors.primary,
            },
          ]}
          onPress={(e) => {
            e.stopPropagation();
            if (!inWatchlist) {
              handleAddToWatchlist(item.symbol);
            }
          }}
          disabled={addingToWatchlist || inWatchlist}
        >
          {inWatchlist ? (
            <Ionicons name='checkmark' size={18} color={theme.colors.surface} />
          ) : (
            <Text
              style={[styles.addButtonText, { color: theme.colors.surface }]}
            >
              +
            </Text>
          )}
        </TouchableOpacity>
      </TouchableOpacity>
    );
  };

  const renderSearchResultsLoading = () => (
    <View style={styles.loadingContainer}>
      <LoadingSpinner variant="pulse" size="large" text="Searching stocks..." />
    </View>
  );

  const renderStockDetailsLoading = () => (
    <SkeletonCard style={styles.detailsCard} />
  );

  const renderSearchResultsSkeleton = () => (
    <View style={styles.resultsList}>
      {Array.from({ length: 5 }).map((_, index) => (
        <SkeletonCard key={index} style={styles.searchResultItem} />
      ))}
    </View>
  );

  return (
    <View
      style={[styles.container, { backgroundColor: theme.colors.background }]}
    >
      {/* Search Header */}
      <View style={styles.searchContainer}>
        <TextInput
          style={[
            styles.searchInput,
            {
              backgroundColor: theme.colors.surface,
              color: theme.colors.text,
              borderColor: theme.colors.border,
            },
          ]}
          placeholder='Search stocks...'
          placeholderTextColor={theme.colors.textSecondary}
          onChangeText={handleSearchInputChange}
          autoCorrect={false}
          autoCapitalize='characters'
        />
      </View>

<<<<<<< HEAD
      {/* Stock Details */}
      {detailsLoading ? (
        renderStockDetailsLoading()
      ) : (
        stockDetails && renderStockDetails()
      )}

=======
>>>>>>> b3696fd2
      {/* Search Results */}
      {searchLoading ? (
        renderSearchResultsLoading()
      ) : searchError ? (
        <View style={styles.errorContainer}>
          <Text style={[styles.errorText, { color: theme.colors.error }]}>
            Error searching stocks
          </Text>
        </View>
      ) : searchResults &&
        searchResults.results &&
        searchResults.results.length > 0 ? (
        <FlatList
          data={searchResults.results}
          keyExtractor={(item) => item.symbol}
          renderItem={renderSearchResult}
          style={styles.resultsList}
          showsVerticalScrollIndicator={false}
        />
      ) : searchQuery.length >= 2 ? (
        <View style={styles.emptyContainer}>
          <Text
            style={[styles.emptyText, { color: theme.colors.textSecondary }]}
          >
            No stocks found for "{searchQuery}"
          </Text>
        </View>
      ) : (
        <View style={styles.instructionContainer}>
          <Text
            style={[
              styles.instructionText,
              { color: theme.colors.textSecondary },
            ]}
          >
            Enter a stock symbol or company name to search
          </Text>
        </View>
      )}
    </View>
  );
};

const styles = StyleSheet.create({
  container: {
    flex: 1,
  },
  searchContainer: {
    padding: 16,
    paddingTop: 60,
  },
  searchInput: {
    height: 48,
    borderRadius: 12,
    paddingHorizontal: 16,
    fontSize: 16,
    borderWidth: 1,
  },
  loadingContainer: {
    flex: 1,
    justifyContent: 'center',
    alignItems: 'center',
  },
  loadingText: {
    marginTop: 16,
    fontSize: 16,
  },
  errorContainer: {
    flex: 1,
    justifyContent: 'center',
    alignItems: 'center',
  },
  errorText: {
    fontSize: 16,
    textAlign: 'center',
  },
  emptyContainer: {
    flex: 1,
    justifyContent: 'center',
    alignItems: 'center',
  },
  emptyText: {
    fontSize: 16,
    textAlign: 'center',
  },
  instructionContainer: {
    flex: 1,
    justifyContent: 'center',
    alignItems: 'center',
  },
  instructionText: {
    fontSize: 16,
    textAlign: 'center',
    paddingHorizontal: 32,
  },
  resultsList: {
    flex: 1,
    paddingHorizontal: 16,
  },
  searchResultItem: {
    flexDirection: 'row',
    alignItems: 'center',
    padding: 16,
    marginBottom: 8,
    borderRadius: 12,
    shadowColor: '#000',
    shadowOffset: {
      width: 0,
      height: 1,
    },
    shadowOpacity: 0.1,
    shadowRadius: 2,
    elevation: 2,
  },
  stockInfo: {
    flex: 1,
  },
  stockSymbol: {
    fontSize: 16,
    fontWeight: 'bold',
    marginBottom: 2,
  },
  stockName: {
    fontSize: 14,
    marginBottom: 2,
  },
  stockExchange: {
    fontSize: 12,
  },
  priceInfo: {
    alignItems: 'flex-end',
    marginRight: 12,
  },
  priceText: {
    fontSize: 16,
    fontWeight: '600',
    marginBottom: 2,
  },
  changeText: {
    fontSize: 14,
    fontWeight: '500',
  },
  addButton: {
    width: 32,
    height: 32,
    borderRadius: 16,
    justifyContent: 'center',
    alignItems: 'center',
  },
  addButtonText: {
    fontSize: 18,
    fontWeight: 'bold',
  },
  detailsCard: {
    margin: 16,
    padding: 20,
    borderRadius: 16,
    shadowColor: '#000',
    shadowOffset: {
      width: 0,
      height: 2,
    },
    shadowOpacity: 0.1,
    shadowRadius: 8,
    elevation: 4,
  },
  detailsHeader: {
    flexDirection: 'row',
    justifyContent: 'space-between',
    alignItems: 'flex-start',
    marginBottom: 20,
  },
  detailsSymbol: {
    fontSize: 24,
    fontWeight: 'bold',
    marginBottom: 4,
  },
  detailsName: {
    fontSize: 16,
  },
  watchlistButton: {
    paddingHorizontal: 16,
    paddingVertical: 8,
    borderRadius: 20,
  },
  watchlistButtonText: {
    fontSize: 14,
    fontWeight: '600',
  },
  priceSection: {
    marginBottom: 20,
  },
  currentPrice: {
    fontSize: 32,
    fontWeight: 'bold',
    marginBottom: 8,
  },
  changeInfo: {
    flexDirection: 'row',
    alignItems: 'center',
  },
  changeAmount: {
    fontSize: 18,
    fontWeight: '600',
    marginRight: 8,
  },
  changePercent: {
    fontSize: 16,
    fontWeight: '500',
  },
  statsGrid: {
    flexDirection: 'row',
    flexWrap: 'wrap',
    justifyContent: 'space-between',
  },
  statItem: {
    width: '48%',
    marginBottom: 12,
  },
  statLabel: {
    fontSize: 14,
    marginBottom: 4,
  },
  statValue: {
    fontSize: 16,
    fontWeight: '600',
  },
  additionalInfo: {
    marginTop: 12,
    paddingTop: 12,
    borderTopWidth: 1,
    borderTopColor: '#E5E7EB',
  },
  marketCap: {
    fontSize: 14,
  },
});

export default StockSearchScreen;<|MERGE_RESOLUTION|>--- conflicted
+++ resolved
@@ -7,21 +7,19 @@
   TouchableOpacity,
   FlatList,
   Alert,
-  ActivityIndicator,
 } from 'react-native';
 import { useNavigation } from '@react-navigation/native';
 import { NativeStackNavigationProp } from '@react-navigation/native-stack';
 import { Ionicons } from '@expo/vector-icons';
 import _ from 'lodash';
 import { useTheme } from '../../hooks/useTheme';
-import { useAppSelector } from '../../store';
 import {
   useSearchStocksQuery,
   useAddToWatchlistMutation,
   useGetWatchlistQuery,
   type StockSearchResult,
 } from '../../store/api/apiSlice';
-import { LoadingSpinner, SkeletonCard, SkeletonText } from '../../components/ui';
+import { LoadingSpinner, SkeletonCard } from '../../components/ui';
 
 type RootStackParamList = {
   StockDetail: { symbol: string };
@@ -161,7 +159,7 @@
 
   const renderSearchResultsLoading = () => (
     <View style={styles.loadingContainer}>
-      <LoadingSpinner variant="pulse" size="large" text="Searching stocks..." />
+      <LoadingSpinner variant='pulse' size='large' text='Searching stocks...' />
     </View>
   );
 
@@ -200,16 +198,6 @@
         />
       </View>
 
-<<<<<<< HEAD
-      {/* Stock Details */}
-      {detailsLoading ? (
-        renderStockDetailsLoading()
-      ) : (
-        stockDetails && renderStockDetails()
-      )}
-
-=======
->>>>>>> b3696fd2
       {/* Search Results */}
       {searchLoading ? (
         renderSearchResultsLoading()
